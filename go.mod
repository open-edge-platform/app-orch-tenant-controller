// SPDX-FileCopyrightText: (C) 2024 Intel Corporation
//
// SPDX-License-Identifier: Apache-2.0

module github.com/open-edge-platform/app-orch-tenant-controller

go 1.24.9

require (
	github.com/open-edge-platform/app-orch-catalog v0.15.5
	github.com/open-edge-platform/app-orch-deployment/app-deployment-manager/api/nbi/v2 v2.4.3
	github.com/open-edge-platform/orch-library/go v0.6.2
	github.com/open-edge-platform/orch-library/go/dazl v0.5.4
	github.com/open-edge-platform/orch-library/go/dazl/zap v0.5.4
	github.com/open-edge-platform/orch-utils/tenancy-datamodel v1.2.2
	github.com/stretchr/testify v1.11.1
	google.golang.org/grpc v1.77.0
	google.golang.org/protobuf v1.36.10
	gopkg.in/yaml.v2 v2.4.0
	k8s.io/apimachinery v0.34.2
	k8s.io/client-go v0.34.2
	oras.land/oras-go/v2 v2.6.0
	sigs.k8s.io/controller-runtime v0.22.4
)

require (
	ariga.io/atlas v0.38.0 // indirect
	buf.build/gen/go/bufbuild/protovalidate/protocolbuffers/go v1.36.10-20250912141014-52f32327d4b0.1 // indirect
	buf.build/go/protovalidate v1.0.0 // indirect
	cel.dev/expr v0.25.0 // indirect
	cloud.google.com/go/compute/metadata v0.9.0 // indirect
	entgo.io/ent v0.14.5 // indirect
	github.com/agext/levenshtein v1.2.3 // indirect
	github.com/antlr4-go/antlr/v4 v4.13.1 // indirect
	github.com/apapsch/go-jsonmerge/v2 v2.0.0 // indirect
	github.com/apparentlymart/go-textseg/v15 v15.0.0 // indirect
	github.com/beorn7/perks v1.0.1 // indirect
	github.com/blang/semver/v4 v4.0.0 // indirect
	github.com/bmatcuk/doublestar v1.3.4 // indirect
	github.com/cenkalti/backoff v2.2.1+incompatible // indirect
	github.com/cenkalti/backoff/v4 v4.3.0 // indirect
	github.com/cespare/xxhash/v2 v2.3.0 // indirect
	github.com/davecgh/go-spew v1.1.2-0.20180830191138-d8f796af33cc // indirect
	github.com/elliotchance/orderedmap v1.8.0 // indirect
	github.com/emicklei/go-restful/v3 v3.13.0 // indirect
	github.com/evanphx/json-patch/v5 v5.9.11 // indirect
	github.com/fsnotify/fsnotify v1.9.0 // indirect
	github.com/fxamacker/cbor/v2 v2.9.0 // indirect
	github.com/go-jose/go-jose/v3 v3.0.4 // indirect
	github.com/go-jose/go-jose/v4 v4.1.3 // indirect
	github.com/go-logr/logr v1.4.3 // indirect
	github.com/go-openapi/inflect v0.21.3 // indirect
	github.com/go-openapi/jsonpointer v0.22.1 // indirect
	github.com/go-openapi/jsonreference v0.21.2 // indirect
	github.com/go-openapi/swag v0.25.1 // indirect
	github.com/go-openapi/swag/cmdutils v0.25.1 // indirect
	github.com/go-openapi/swag/conv v0.25.1 // indirect
	github.com/go-openapi/swag/fileutils v0.25.1 // indirect
	github.com/go-openapi/swag/jsonname v0.25.1 // indirect
	github.com/go-openapi/swag/jsonutils v0.25.1 // indirect
	github.com/go-openapi/swag/loading v0.25.1 // indirect
	github.com/go-openapi/swag/mangling v0.25.1 // indirect
	github.com/go-openapi/swag/netutils v0.25.1 // indirect
	github.com/go-openapi/swag/stringutils v0.25.1 // indirect
	github.com/go-openapi/swag/typeutils v0.25.1 // indirect
	github.com/go-openapi/swag/yamlutils v0.25.1 // indirect
	github.com/gogo/protobuf v1.3.2 // indirect
	github.com/golang-jwt/jwt/v5 v5.3.0 // indirect
	github.com/google/cel-go v0.26.1 // indirect
	github.com/google/gnostic-models v0.7.0 // indirect
	github.com/google/go-cmp v0.7.0 // indirect
	github.com/google/uuid v1.6.0 // indirect
	github.com/grpc-ecosystem/go-grpc-middleware v1.4.0 // indirect
	github.com/grpc-ecosystem/grpc-gateway/v2 v2.27.3 // indirect
	github.com/hashicorp/errwrap v1.1.0 // indirect
	github.com/hashicorp/go-cleanhttp v0.5.2 // indirect
	github.com/hashicorp/go-multierror v1.1.1 // indirect
	github.com/hashicorp/go-retryablehttp v0.7.8 // indirect
	github.com/hashicorp/go-rootcerts v1.0.2 // indirect
	github.com/hashicorp/go-secure-stdlib/parseutil v0.2.0 // indirect
	github.com/hashicorp/go-secure-stdlib/strutil v0.1.2 // indirect
	github.com/hashicorp/go-sockaddr v1.0.7 // indirect
	github.com/hashicorp/hcl v1.0.1-vault-7 // indirect
	github.com/hashicorp/hcl/v2 v2.24.0 // indirect
	github.com/hashicorp/vault/api v1.22.0 // indirect
	github.com/json-iterator/go v1.1.12 // indirect
	github.com/mitchellh/go-homedir v1.1.0 // indirect
	github.com/mitchellh/go-wordwrap v1.0.1 // indirect
	github.com/mitchellh/mapstructure v1.5.1-0.20231216201459-8508981c8b6c // indirect
	github.com/modern-go/concurrent v0.0.0-20180306012644-bacd9c7ef1dd // indirect
	github.com/modern-go/reflect2 v1.0.3-0.20250322232337-35a7c28c31ee // indirect
	github.com/munnerz/goautoneg v0.0.0-20191010083416-a7dc8b61c822 // indirect
	github.com/oapi-codegen/runtime v1.1.2 // indirect
	github.com/opencontainers/go-digest v1.0.0 // indirect
	github.com/opencontainers/image-spec v1.1.1 // indirect
	github.com/pmezard/go-difflib v1.0.1-0.20181226105442-5d4384ee4fb2 // indirect
	github.com/prometheus/client_golang v1.23.2 // indirect
	github.com/prometheus/client_model v0.6.2 // indirect
	github.com/prometheus/common v0.67.2 // indirect
	github.com/prometheus/procfs v0.19.2 // indirect
	github.com/ryanuber/go-glob v1.0.0 // indirect
	github.com/santhosh-tekuri/jsonschema/v5 v5.3.1 // indirect
	github.com/sirupsen/logrus v1.9.3 // indirect
	github.com/spf13/pflag v1.0.10 // indirect
	github.com/stoewer/go-strcase v1.3.1 // indirect
	github.com/x448/float16 v0.8.4 // indirect
	github.com/zclconf/go-cty v1.17.0 // indirect
	github.com/zclconf/go-cty-yaml v1.1.0 // indirect
	go.uber.org/mock v0.6.0 // indirect
	go.uber.org/multierr v1.11.0 // indirect
	go.uber.org/zap v1.27.0 // indirect
	go.yaml.in/yaml/v2 v2.4.3 // indirect
	go.yaml.in/yaml/v3 v3.0.4 // indirect
<<<<<<< HEAD
	golang.org/x/crypto v0.44.0 // indirect
=======
	golang.org/x/crypto v0.45.0 // indirect
>>>>>>> 719f9041
	golang.org/x/exp v0.0.0-20251023183803-a4bb9ffd2546 // indirect
	golang.org/x/mod v0.29.0 // indirect
	golang.org/x/net v0.47.0 // indirect
	golang.org/x/oauth2 v0.32.0 // indirect
	golang.org/x/sync v0.18.0 // indirect
	golang.org/x/sys v0.38.0 // indirect
	golang.org/x/term v0.37.0 // indirect
	golang.org/x/text v0.31.0 // indirect
	golang.org/x/time v0.14.0 // indirect
	golang.org/x/tools v0.38.0 // indirect
	gomodules.xyz/jsonpatch/v2 v2.5.0 // indirect
	google.golang.org/genproto/googleapis/api v0.0.0-20251103181224-f26f9409b101 // indirect
	google.golang.org/genproto/googleapis/rpc v0.0.0-20251103181224-f26f9409b101 // indirect
	gopkg.in/evanphx/json-patch.v4 v4.13.0 // indirect
	gopkg.in/inf.v0 v0.9.1 // indirect
	gopkg.in/yaml.v3 v3.0.1 // indirect
	k8s.io/api v0.34.2 // indirect
	k8s.io/klog/v2 v2.130.1 // indirect
	k8s.io/kube-openapi v0.0.0-20250910181357-589584f1c912 // indirect
	k8s.io/utils v0.0.0-20251002143259-bc988d571ff4 // indirect
	sigs.k8s.io/json v0.0.0-20250730193827-2d320260d730 // indirect
	sigs.k8s.io/randfill v1.0.0 // indirect
	sigs.k8s.io/structured-merge-diff/v6 v6.3.0 // indirect
	sigs.k8s.io/yaml v1.6.0 // indirect
)<|MERGE_RESOLUTION|>--- conflicted
+++ resolved
@@ -111,11 +111,7 @@
 	go.uber.org/zap v1.27.0 // indirect
 	go.yaml.in/yaml/v2 v2.4.3 // indirect
 	go.yaml.in/yaml/v3 v3.0.4 // indirect
-<<<<<<< HEAD
-	golang.org/x/crypto v0.44.0 // indirect
-=======
 	golang.org/x/crypto v0.45.0 // indirect
->>>>>>> 719f9041
 	golang.org/x/exp v0.0.0-20251023183803-a4bb9ffd2546 // indirect
 	golang.org/x/mod v0.29.0 // indirect
 	golang.org/x/net v0.47.0 // indirect
