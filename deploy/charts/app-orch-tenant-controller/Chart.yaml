--- conflicted
+++ resolved
@@ -5,16 +5,8 @@
 apiVersion: v2
 description: Tenant Controller
 name: app-orch-tenant-controller
-<<<<<<< HEAD
-version: 0.3.12-dev-bcea3f1f
+version: 0.4.3-dev
 annotations:
   revision: ""
   created: ""
-appVersion: "0.3.12-dev-bcea3f1f"
-=======
-version: 0.4.2
-annotations:
-  revision: ""
-  created: ""
-appVersion: "0.4.2"
->>>>>>> ef77029e
+appVersion: "0.4.3-dev"