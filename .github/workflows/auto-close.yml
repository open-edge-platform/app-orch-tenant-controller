<<<<<<< HEAD
---
# SPDX-FileCopyrightText: (C) 2025 Intel Corporation
# SPDX-License-Identifier: Apache-2.0

name: Stale Pull Requests

# After 30 days of no activity on a PR, the PR should be marked as stale,
# a comment made on the PR informing the author of the new status,
# and closed after 15 days if there is no further activity from the change to stale state.
on:
  schedule:
    - cron: '30 1 * * *'  # run every day
  workflow_dispatch: {}

permissions:
  contents: read

jobs:
  stale-auto-close:
    runs-on: ${{ github.repository_owner == 'intel' && 'intel-ubuntu-latest' || 'ubuntu-latest' }}
    steps:
      - uses: actions/stale@3a9db7e6a41a89f618792c92c0e97cc736e1b13f   # v10.0.0
        with:
          repo-token: ${{ secrets.GITHUB_TOKEN }}
          stale-pr-message: 'This pull request is stale because it has been open 30 days with no activity. Make a comment or update the PR to avoid closing PR after 15 days.'
          days-before-pr-stale: 30
          days-before-pr-close: 15
          remove-pr-stale-when-updated: 'true'
=======
---
# SPDX-FileCopyrightText: (C) 2025 Intel Corporation
# SPDX-License-Identifier: Apache-2.0

name: Stale Pull Requests

# After 30 days of no activity on a PR, the PR should be marked as stale, 
# a comment made on the PR informing the author of the new status, 
# and closed after 15 days if there is no further activity from the change to stale state.
on:
  schedule:
    - cron: '30 1 * * *'  # run every day
  workflow_dispatch: {}

permissions:
  contents: read

jobs:
  stale-auto-close:
    runs-on: ${{ github.repository_owner == 'intel' && 'intel-ubuntu-latest' || 'ubuntu-latest' }}
    steps:
      - uses: actions/stale@5f858e3efba33a5ca4407a664cc011ad407f2008 # v10.1.0
        with:
          repo-token: ${{ secrets.GITHUB_TOKEN }}
          stale-pr-message: 'This pull request is stale because it has been open 30 days with no activity. Make a comment or update the PR to avoid closing PR after 15 days.'
          days-before-pr-stale: 30
          days-before-pr-close: 15
          remove-pr-stale-when-updated: 'true'
>>>>>>> 9d60c5dc
          close-pr-message: 'This pull request was automatically closed due to inactivity'<|MERGE_RESOLUTION|>--- conflicted
+++ resolved
@@ -1,33 +1,3 @@
-<<<<<<< HEAD
----
-# SPDX-FileCopyrightText: (C) 2025 Intel Corporation
-# SPDX-License-Identifier: Apache-2.0
-
-name: Stale Pull Requests
-
-# After 30 days of no activity on a PR, the PR should be marked as stale,
-# a comment made on the PR informing the author of the new status,
-# and closed after 15 days if there is no further activity from the change to stale state.
-on:
-  schedule:
-    - cron: '30 1 * * *'  # run every day
-  workflow_dispatch: {}
-
-permissions:
-  contents: read
-
-jobs:
-  stale-auto-close:
-    runs-on: ${{ github.repository_owner == 'intel' && 'intel-ubuntu-latest' || 'ubuntu-latest' }}
-    steps:
-      - uses: actions/stale@3a9db7e6a41a89f618792c92c0e97cc736e1b13f   # v10.0.0
-        with:
-          repo-token: ${{ secrets.GITHUB_TOKEN }}
-          stale-pr-message: 'This pull request is stale because it has been open 30 days with no activity. Make a comment or update the PR to avoid closing PR after 15 days.'
-          days-before-pr-stale: 30
-          days-before-pr-close: 15
-          remove-pr-stale-when-updated: 'true'
-=======
 ---
 # SPDX-FileCopyrightText: (C) 2025 Intel Corporation
 # SPDX-License-Identifier: Apache-2.0
@@ -49,12 +19,11 @@
   stale-auto-close:
     runs-on: ${{ github.repository_owner == 'intel' && 'intel-ubuntu-latest' || 'ubuntu-latest' }}
     steps:
-      - uses: actions/stale@5f858e3efba33a5ca4407a664cc011ad407f2008 # v10.1.0
+      - uses: actions/stale@5f858e3efba33a5ca4407a664cc011ad407f2008  # v10.1.0
         with:
           repo-token: ${{ secrets.GITHUB_TOKEN }}
           stale-pr-message: 'This pull request is stale because it has been open 30 days with no activity. Make a comment or update the PR to avoid closing PR after 15 days.'
           days-before-pr-stale: 30
           days-before-pr-close: 15
           remove-pr-stale-when-updated: 'true'
->>>>>>> 9d60c5dc
           close-pr-message: 'This pull request was automatically closed due to inactivity'